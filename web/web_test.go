// Copyright 2016 The Prometheus Authors
// Licensed under the Apache License, Version 2.0 (the "License");
// you may not use this file except in compliance with the License.
// You may obtain a copy of the License at
//
//     http://www.apache.org/licenses/LICENSE-2.0
//
// Unless required by applicable law or agreed to in writing, software
// distributed under the License is distributed on an "AS IS" BASIS,
// WITHOUT WARRANTIES OR CONDITIONS OF ANY KIND, either express or implied.
// See the License for the specific language governing permissions and
// limitations under the License.

package web

import (
	"context"
	"io/ioutil"
	"net/http"
	"net/http/httptest"
	"net/url"
	"os"
	"strings"
	"testing"
	"time"

	"github.com/prometheus/prometheus/storage/tsdb"
	libtsdb "github.com/prometheus/tsdb"
)

func TestGlobalURL(t *testing.T) {
	opts := &Options{
		ListenAddress: ":9090",
		ExternalURL: &url.URL{
			Scheme: "https",
			Host:   "externalhost:80",
			Path:   "/path/prefix",
		},
	}

	tests := []struct {
		inURL  string
		outURL string
	}{
		{
			// Nothing should change if the input URL is not on localhost, even if the port is our listening port.
			inURL:  "http://somehost:9090/metrics",
			outURL: "http://somehost:9090/metrics",
		},
		{
			// Port and host should change if target is on localhost and port is our listening port.
			inURL:  "http://localhost:9090/metrics",
			outURL: "https://externalhost:80/metrics",
		},
		{
			// Only the host should change if the port is not our listening port, but the host is localhost.
			inURL:  "http://localhost:8000/metrics",
			outURL: "http://externalhost:8000/metrics",
		},
		{
			// Alternative localhost representations should also work.
			inURL:  "http://127.0.0.1:9090/metrics",
			outURL: "https://externalhost:80/metrics",
		},
	}

	for i, test := range tests {
		inURL, err := url.Parse(test.inURL)
		if err != nil {
			t.Fatalf("%d. Error parsing input URL: %s", i, err)
		}
		globalURL := tmplFuncs("", opts)["globalURL"].(func(u *url.URL) *url.URL)
		outURL := globalURL(inURL)

		if outURL.String() != test.outURL {
			t.Fatalf("%d. got %s, want %s", i, outURL.String(), test.outURL)
		}
	}
}

func TestReadyAndHealthy(t *testing.T) {
	t.Parallel()
	dbDir, err := ioutil.TempDir("", "tsdb-ready")
	if err != nil {
		t.Fatalf("Unexpected error creating a tmpDir: %s", err)
	}
	defer os.RemoveAll(dbDir)
	db, err := libtsdb.Open(dbDir, nil, nil, nil)
	if err != nil {
		t.Fatalf("Unexpected error opening empty dir: %s", err)
	}

	opts := &Options{
		ListenAddress:  ":9090",
		ReadTimeout:    30 * time.Second,
		MaxConnections: 512,
		Context:        nil,
		Storage:        &tsdb.ReadyStorage{},
		QueryEngine:    nil,
		TargetManager:  nil,
		RuleManager:    nil,
		Notifier:       nil,
		RoutePrefix:    "/",
		MetricsPath:    "/metrics/",
		EnableAdminAPI: true,
		TSDB:           func() *libtsdb.DB { return db },
	}

	opts.Flags = map[string]string{}

	webHandler := New(nil, opts)
	go webHandler.Run(context.Background())

	// Give some time for the web goroutine to run since we need the server
	// to be up before starting tests.
	time.Sleep(5 * time.Second)

	resp, err := http.Get("http://localhost:9090/-/healthy")
	if err != nil {
		t.Fatalf("Unexpected HTTP error %s", err)
	}
	if resp.StatusCode != http.StatusOK {
		t.Fatalf("Path /-/healthy with server unready test, Expected status 200 got: %s", resp.Status)
	}

	resp, err = http.Get("http://localhost:9090/-/ready")
	if err != nil {
		t.Fatalf("Unexpected HTTP error %s", err)
	}
	if resp.StatusCode != http.StatusServiceUnavailable {
		t.Fatalf("Path /-/ready with server unready test, Expected status 503 got: %s", resp.Status)
	}

	resp, err = http.Get("http://localhost:9090/version")
	if err != nil {
		t.Fatalf("Unexpected HTTP error %s", err)
	}
	if resp.StatusCode != http.StatusServiceUnavailable {
		t.Fatalf("Path /version with server unready test, Expected status 503 got: %s", resp.Status)
	}

	resp, err = http.Post("http://localhost:9090/api/v2/admin/tsdb/snapshot", "", strings.NewReader(""))
	if err != nil {
		t.Fatalf("Unexpected HTTP error %s", err)
	}
	if resp.StatusCode != http.StatusServiceUnavailable {
		t.Fatalf("Path /api/v2/admin/tsdb/snapshot with server unready test, Expected status 503 got: %s", resp.Status)
	}

	resp, err = http.Post("http://localhost:9090/api/v2/admin/tsdb/delete_series", "", strings.NewReader("{}"))
	if err != nil {
		t.Fatalf("Unexpected HTTP error %s", err)
	}
	if resp.StatusCode != http.StatusServiceUnavailable {
		t.Fatalf("Path /api/v2/admin/tsdb/delete_series with server unready test, Expected status 503 got: %s", resp.Status)
	}

	// Set to ready.
	webHandler.Ready()

	resp, err = http.Get("http://localhost:9090/-/healthy")
	if err != nil {
		t.Fatalf("Unexpected HTTP error %s", err)
	}
	if resp.StatusCode != http.StatusOK {
		t.Fatalf("Path /-/healthy with server ready test, Expected status 200 got: %s", resp.Status)
	}

	resp, err = http.Get("http://localhost:9090/-/ready")
	if err != nil {
		t.Fatalf("Unexpected HTTP error %s", err)
	}
	if resp.StatusCode != http.StatusOK {
		t.Fatalf("Path /-/ready with server ready test, Expected status 200 got: %s", resp.Status)
	}

	resp, err = http.Get("http://localhost:9090/version")
	if err != nil {
		t.Fatalf("Unexpected HTTP error %s", err)
	}
	if resp.StatusCode != http.StatusOK {
		t.Fatalf("Path /version with server ready test, Expected status 200 got: %s", resp.Status)
	}

	resp, err = http.Post("http://localhost:9090/api/v2/admin/tsdb/snapshot", "", strings.NewReader(""))
	if err != nil {
		t.Fatalf("Unexpected HTTP error %s", err)
	}
	if resp.StatusCode != http.StatusOK {
		t.Fatalf("Path /api/v2/admin/tsdb/snapshot with server unready test, Expected status 503 got: %s", resp.Status)
	}

	resp, err = http.Post("http://localhost:9090/api/v2/admin/tsdb/delete_series", "", strings.NewReader("{}"))
	if err != nil {
		t.Fatalf("Unexpected HTTP error %s", err)
	}
	if resp.StatusCode != http.StatusOK {
		t.Fatalf("Path /api/v2/admin/tsdb/delete_series with server unready test, Expected status 503 got: %s", resp.Status)
	}
}

func TestRoutePrefix(t *testing.T) {
	t.Parallel()
	dbDir, err := ioutil.TempDir("", "tsdb-ready")
	if err != nil {
		t.Fatalf("Unexpected error creating a tmpDir: %s", err)
	}
	defer os.RemoveAll(dbDir)
	db, err := libtsdb.Open(dbDir, nil, nil, nil)
	if err != nil {
		t.Fatalf("Unexpected error opening empty dir: %s", err)
	}

	opts := &Options{
		ListenAddress:  ":9091",
		ReadTimeout:    30 * time.Second,
		MaxConnections: 512,
		Context:        nil,
		Storage:        &tsdb.ReadyStorage{},
		QueryEngine:    nil,
		TargetManager:  nil,
		RuleManager:    nil,
		Notifier:       nil,
		RoutePrefix:    "/prometheus",
		MetricsPath:    "/prometheus/metrics",
		EnableAdminAPI: true,
		TSDB:           func() *libtsdb.DB { return db },
	}

	opts.Flags = map[string]string{}

	webHandler := New(nil, opts)
	go func() {
		err := webHandler.Run(context.Background())
		if err != nil {
			t.Fatalf("Can't start webhandler error %s", err)
		}
	}()

	// Give some time for the web goroutine to run since we need the server
	// to be up before starting tests.
	time.Sleep(5 * time.Second)

	resp, err := http.Get("http://localhost:9091" + opts.RoutePrefix + "/-/healthy")
	if err != nil {
		t.Fatalf("Unexpected HTTP error %s", err)
	}
	if resp.StatusCode != http.StatusOK {
		t.Fatalf("Path %s/-/healthy with server unready test, Expected status 200 got: %s", opts.RoutePrefix, resp.Status)
	}

	resp, err = http.Get("http://localhost:9091" + opts.RoutePrefix + "/-/ready")
	if err != nil {
		t.Fatalf("Unexpected HTTP error %s", err)
	}
	if resp.StatusCode != http.StatusServiceUnavailable {
		t.Fatalf("Path %s/-/ready with server unready test, Expected status 503 got: %s", opts.RoutePrefix, resp.Status)
	}

	resp, err = http.Get("http://localhost:9091" + opts.RoutePrefix + "/version")
	if err != nil {
		t.Fatalf("Unexpected HTTP error %s", err)
	}
	if resp.StatusCode != http.StatusServiceUnavailable {
		t.Fatalf("Path %s/version with server unready test, Expected status 503 got: %s", opts.RoutePrefix, resp.Status)
	}

	resp, err = http.Post("http://localhost:9091"+opts.RoutePrefix+"/api/v2/admin/tsdb/snapshot", "", strings.NewReader(""))
	if err != nil {
		t.Fatalf("Unexpected HTTP error %s", err)
	}
	if resp.StatusCode != http.StatusServiceUnavailable {
		t.Fatalf("Path %s/api/v2/admin/tsdb/snapshot with server unready test, Expected status 503 got: %s", opts.RoutePrefix, resp.Status)
	}

	resp, err = http.Post("http://localhost:9091"+opts.RoutePrefix+"/api/v2/admin/tsdb/delete_series", "", strings.NewReader("{}"))
	if err != nil {
		t.Fatalf("Unexpected HTTP error %s", err)
	}
	if resp.StatusCode != http.StatusServiceUnavailable {
		t.Fatalf("Path %s/api/v2/admin/tsdb/delete_series with server unready test, Expected status 503 got: %s", opts.RoutePrefix, resp.Status)
	}

	// Set to ready.
	webHandler.Ready()

	resp, err = http.Get("http://localhost:9091" + opts.RoutePrefix + "/-/healthy")
	if err != nil {
		t.Fatalf("Unexpected HTTP error %s", err)
	}
	if resp.StatusCode != http.StatusOK {
		t.Fatalf("Path "+opts.RoutePrefix+"/-/healthy with server ready test, Expected status 200 got: %s", resp.Status)
	}

	resp, err = http.Get("http://localhost:9091" + opts.RoutePrefix + "/-/ready")
	if err != nil {
		t.Fatalf("Unexpected HTTP error %s", err)
	}
	if resp.StatusCode != http.StatusOK {
		t.Fatalf("Path "+opts.RoutePrefix+"/-/ready with server ready test, Expected status 200 got: %s", resp.Status)
	}

	resp, err = http.Get("http://localhost:9091" + opts.RoutePrefix + "/version")
	if err != nil {
		t.Fatalf("Unexpected HTTP error %s", err)
	}
	if resp.StatusCode != http.StatusOK {
		t.Fatalf("Path "+opts.RoutePrefix+"/version with server ready test, Expected status 200 got: %s", resp.Status)
	}
<<<<<<< HEAD
}

func TestDebugHandler(t *testing.T) {
	for _, tc := range []struct {
		prefix, url string
		code        int
	}{
		{"/", "/debug/pprof/cmdline", 200},
		{"/foo", "/foo/debug/pprof/cmdline", 200},

		{"/", "/debug/pprof/goroutine", 200},
		{"/foo", "/foo/debug/pprof/goroutine", 200},

		{"/", "/debug/pprof/foo", 404},
		{"/foo", "/bar/debug/pprof/goroutine", 404},
	} {
		opts := &Options{
			RoutePrefix: tc.prefix,
			MetricsPath: "/metrics",
		}
		handler := New(nil, opts)
		handler.Ready()

		w := httptest.NewRecorder()
		req, err := http.NewRequest("GET", tc.url, nil)
		if err != nil {
			t.Fatalf("Unexpected error %s", err)
		}

		handler.router.ServeHTTP(w, req)
		if w.Code != tc.code {
			t.Fatalf("Unexpected status code %d: %s", w.Code, w.Body.String())
		}
=======

	resp, err = http.Post("http://localhost:9091"+opts.RoutePrefix+"/api/v2/admin/tsdb/snapshot", "", strings.NewReader(""))
	if err != nil {
		t.Fatalf("Unexpected HTTP error %s", err)
	}
	if resp.StatusCode != http.StatusOK {
		t.Fatalf("Path %s/api/v2/admin/tsdb/snapshot with server unready test, Expected status 503 got: %s", opts.RoutePrefix, resp.Status)
	}

	resp, err = http.Post("http://localhost:9091"+opts.RoutePrefix+"/api/v2/admin/tsdb/delete_series", "", strings.NewReader("{}"))
	if err != nil {
		t.Fatalf("Unexpected HTTP error %s", err)
	}
	if resp.StatusCode != http.StatusOK {
		t.Fatalf("Path %s/api/v2/admin/tsdb/delete_series with server unready test, Expected status 503 got: %s", opts.RoutePrefix, resp.Status)
>>>>>>> 35aaa200
	}
}<|MERGE_RESOLUTION|>--- conflicted
+++ resolved
@@ -307,7 +307,22 @@
 	if resp.StatusCode != http.StatusOK {
 		t.Fatalf("Path "+opts.RoutePrefix+"/version with server ready test, Expected status 200 got: %s", resp.Status)
 	}
-<<<<<<< HEAD
+
+	resp, err = http.Post("http://localhost:9091"+opts.RoutePrefix+"/api/v2/admin/tsdb/snapshot", "", strings.NewReader(""))
+	if err != nil {
+		t.Fatalf("Unexpected HTTP error %s", err)
+	}
+	if resp.StatusCode != http.StatusOK {
+		t.Fatalf("Path %s/api/v2/admin/tsdb/snapshot with server unready test, Expected status 503 got: %s", opts.RoutePrefix, resp.Status)
+	}
+
+	resp, err = http.Post("http://localhost:9091"+opts.RoutePrefix+"/api/v2/admin/tsdb/delete_series", "", strings.NewReader("{}"))
+	if err != nil {
+		t.Fatalf("Unexpected HTTP error %s", err)
+	}
+	if resp.StatusCode != http.StatusOK {
+		t.Fatalf("Path %s/api/v2/admin/tsdb/delete_series with server unready test, Expected status 503 got: %s", opts.RoutePrefix, resp.Status)
+	}
 }
 
 func TestDebugHandler(t *testing.T) {
@@ -341,22 +356,5 @@
 		if w.Code != tc.code {
 			t.Fatalf("Unexpected status code %d: %s", w.Code, w.Body.String())
 		}
-=======
-
-	resp, err = http.Post("http://localhost:9091"+opts.RoutePrefix+"/api/v2/admin/tsdb/snapshot", "", strings.NewReader(""))
-	if err != nil {
-		t.Fatalf("Unexpected HTTP error %s", err)
-	}
-	if resp.StatusCode != http.StatusOK {
-		t.Fatalf("Path %s/api/v2/admin/tsdb/snapshot with server unready test, Expected status 503 got: %s", opts.RoutePrefix, resp.Status)
-	}
-
-	resp, err = http.Post("http://localhost:9091"+opts.RoutePrefix+"/api/v2/admin/tsdb/delete_series", "", strings.NewReader("{}"))
-	if err != nil {
-		t.Fatalf("Unexpected HTTP error %s", err)
-	}
-	if resp.StatusCode != http.StatusOK {
-		t.Fatalf("Path %s/api/v2/admin/tsdb/delete_series with server unready test, Expected status 503 got: %s", opts.RoutePrefix, resp.Status)
->>>>>>> 35aaa200
 	}
 }